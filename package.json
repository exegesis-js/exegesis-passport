--- conflicted
+++ resolved
@@ -64,13 +64,8 @@
     "exegesis": "^2.0.0",
     "exegesis-express": "^2.0.0",
     "express": "^4.16.4",
-<<<<<<< HEAD
     "husky": "^3.0.0",
-    "lint-staged": "^8.1.4",
-=======
-    "husky": "^2.4.1",
     "lint-staged": "^9.0.0",
->>>>>>> 53d10126
     "markdownlint-cli": "^0.16.0",
     "mocha": "^6.1.4",
     "nyc": "^14.1.1",
